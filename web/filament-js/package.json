--- conflicted
+++ resolved
@@ -1,10 +1,6 @@
 {
   "name": "filament",
-<<<<<<< HEAD
-  "version": "1.22.2",
-=======
   "version": "1.23.0",
->>>>>>> c23f9058
   "description": "Real-time physically based rendering engine",
   "main": "filament.js",
   "module": "filament.js",
