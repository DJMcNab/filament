--- conflicted
+++ resolved
@@ -1,20 +1,12 @@
 Pod::Spec.new do |spec|
   spec.name = "Filament"
-<<<<<<< HEAD
-  spec.version = "1.42.0"
-=======
   spec.version = "1.42.1"
->>>>>>> d01b29fa
   spec.license = { :type => "Apache 2.0", :file => "LICENSE" }
   spec.homepage = "https://google.github.io/filament"
   spec.authors = "Google LLC."
   spec.summary = "Filament is a real-time physically based rendering engine for Android, iOS, Windows, Linux, macOS, and WASM/WebGL."
   spec.platform = :ios, "11.0"
-<<<<<<< HEAD
-  spec.source = { :http => "https://github.com/google/filament/releases/download/v1.42.0/filament-v1.42.0-ios.tgz" }
-=======
   spec.source = { :http => "https://github.com/google/filament/releases/download/v1.42.1/filament-v1.42.1-ios.tgz" }
->>>>>>> d01b29fa
 
   # Fix linking error with Xcode 12; we do not yet support the simulator on Apple silicon.
   spec.pod_target_xcconfig = {
