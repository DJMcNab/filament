/*
 * Copyright (C) 2015 The Android Open Source Project
 *
 * Licensed under the Apache License, Version 2.0 (the "License");
 * you may not use this file except in compliance with the License.
 * You may obtain a copy of the License at
 *
 *      http://www.apache.org/licenses/LICENSE-2.0
 *
 * Unless required by applicable law or agreed to in writing, software
 * distributed under the License is distributed on an "AS IS" BASIS,
 * WITHOUT WARRANTIES OR CONDITIONS OF ANY KIND, either express or implied.
 * See the License for the specific language governing permissions and
 * limitations under the License.
 */

#ifndef TNT_FILAMENT_ENGINE_H
#define TNT_FILAMENT_ENGINE_H

#include <filament/FilamentAPI.h>

#include <backend/DriverEnums.h>
#include <backend/Platform.h>

#include <utils/compiler.h>
#include <utils/Invocable.h>

#include <stdint.h>
#include <stddef.h>

namespace utils {
class Entity;
class EntityManager;
class JobSystem;
} // namespace utils

namespace filament {

class BufferObject;
class Camera;
class ColorGrading;
class DebugRegistry;
class Fence;
class IndexBuffer;
class SkinningBuffer;
class IndirectLight;
class Material;
class MaterialInstance;
class MorphTargetBuffer;
class Renderer;
class RenderTarget;
class Scene;
class Skybox;
class Stream;
class SwapChain;
class Texture;
class VertexBuffer;
class View;
class InstanceBuffer;

class LightManager;
class RenderableManager;
class TransformManager;

#ifndef FILAMENT_PER_RENDER_PASS_ARENA_SIZE_IN_MB
#    define FILAMENT_PER_RENDER_PASS_ARENA_SIZE_IN_MB 3
#endif

#ifndef FILAMENT_PER_FRAME_COMMANDS_SIZE_IN_MB
#    define FILAMENT_PER_FRAME_COMMANDS_SIZE_IN_MB 2
#endif

#ifndef FILAMENT_MIN_COMMAND_BUFFERS_SIZE_IN_MB
#    define FILAMENT_MIN_COMMAND_BUFFERS_SIZE_IN_MB 1
#endif

#ifndef FILAMENT_COMMAND_BUFFER_SIZE_IN_MB
#    define FILAMENT_COMMAND_BUFFER_SIZE_IN_MB (FILAMENT_MIN_COMMAND_BUFFERS_SIZE_IN_MB * 3)
#endif

/**
 * Engine is filament's main entry-point.
 *
 * An Engine instance main function is to keep track of all resources created by the user and
 * manage the rendering thread as well as the hardware renderer.
 *
 * To use filament, an Engine instance must be created first:
 *
 * ~~~~~~~~~~~~~~~~~~~~~~~~~~~~~~~~~~~~~~~~~~~~~~~~~~~~~~~~~~~~~
 * #include <filament/Engine.h>
 * using namespace filament;
 *
 * Engine* engine = Engine::create();
 * ~~~~~~~~~~~~~~~~~~~~~~~~~~~~~~~~~~~~~~~~~~~~~~~~~~~~~~~~~~~~~
 *
 * Engine essentially represents (or is associated to) a hardware context
 * (e.g. an OpenGL ES context).
 *
 * Rendering typically happens in an operating system's window (which can be full screen), such
 * window is managed by a filament.Renderer.
 *
 * A typical filament render loop looks like this:
 *
 *
 * ~~~~~~~~~~~~~~~~~~~~~~~~~~~~~~~~~~~~~~~~~~~~~~~~~~~~~~~~~~~~~
 * #include <filament/Engine.h>
 * #include <filament/Renderer.h>
 * #include <filament/Scene.h>
 * #include <filament/View.h>
 * using namespace filament;
 *
 * Engine* engine       = Engine::create();
 * SwapChain* swapChain = engine->createSwapChain(nativeWindow);
 * Renderer* renderer   = engine->createRenderer();
 * Scene* scene         = engine->createScene();
 * View* view           = engine->createView();
 *
 * view->setScene(scene);
 *
 * do {
 *     // typically we wait for VSYNC and user input events
 *     if (renderer->beginFrame(swapChain)) {
 *         renderer->render(view);
 *         renderer->endFrame();
 *     }
 * } while (!quit);
 *
 * engine->destroy(view);
 * engine->destroy(scene);
 * engine->destroy(renderer);
 * engine->destroy(swapChain);
 * Engine::destroy(&engine); // clears engine*
 * ~~~~~~~~~~~~~~~~~~~~~~~~~~~~~~~~~~~~~~~~~~~~~~~~~~~~~~~~~~~~~
 *
 * Resource Tracking
 * =================
 *
 *  Each Engine instance keeps track of all objects created by the user, such as vertex and index
 *  buffers, lights, cameras, etc...
 *  The user is expected to free those resources, however, leaked resources are freed when the
 *  engine instance is destroyed and a warning is emitted in the console.
 *
 * Thread safety
 * =============
 *
 * An Engine instance is not thread-safe. The implementation makes no attempt to synchronize
 * calls to an Engine instance methods.
 * If multi-threading is needed, synchronization must be external.
 *
 * Multi-threading
 * ===============
 *
 * When created, the Engine instance starts a render thread as well as multiple worker threads,
 * these threads have an elevated priority appropriate for rendering, based on the platform's
 * best practices. The number of worker threads depends on the platform and is automatically
 * chosen for best performance.
 *
 * On platforms with asymmetric cores (e.g. ARM's Big.Little), Engine makes some educated guesses
 * as to which cores to use for the render thread and worker threads. For example, it'll try to
 * keep an OpenGL ES thread on a Big core.
 *
 * Swap Chains
 * ===========
 *
 * A swap chain represents an Operating System's *native* renderable surface. Typically it's a window
 * or a view. Because a SwapChain is initialized from a native object, it is given to filament
 * as a `void*`, which must be of the proper type for each platform filament is running on.
 *
 * @see SwapChain
 *
 *
 * @see Renderer
 */
class UTILS_PUBLIC Engine {
    struct BuilderDetails;
public:
    using Platform = backend::Platform;
    using Backend = backend::Backend;
    using DriverConfig = backend::Platform::DriverConfig;
    using FeatureLevel = backend::FeatureLevel;
    using StereoscopicType = backend::StereoscopicType;

    /**
     * Config is used to define the memory footprint used by the engine, such as the
     * command buffer size. Config can be used to customize engine requirements based
     * on the applications needs.
     *
     *    .perRenderPassArenaSizeMB (default: 3 MiB)
     *   +--------------------------+
     *   |                          |
     *   | .perFrameCommandsSizeMB  |
     *   |    (default 2 MiB)       |
     *   |                          |
     *   +--------------------------+
     *   |  (froxel, etc...)        |
     *   +--------------------------+
     *
     *
     *      .commandBufferSizeMB (default 3MiB)
     *   +--------------------------+
     *   | .minCommandBufferSizeMB  |
     *   +--------------------------+
     *   | .minCommandBufferSizeMB  |
     *   +--------------------------+
     *   | .minCommandBufferSizeMB  |
     *   +--------------------------+
     *   :                          :
     *   :                          :
     *
     */
    struct Config {
        /**
         * Size in MiB of the low-level command buffer arena.
         *
         * Each new command buffer is allocated from here. If this buffer is too small the program
         * might terminate or rendering errors might occur.
         *
         * This is typically set to minCommandBufferSizeMB * 3, so that up to 3 frames can be
         * batched-up at once.
         *
         * This value affects the application's memory usage.
         */
        uint32_t commandBufferSizeMB = FILAMENT_COMMAND_BUFFER_SIZE_IN_MB;


        /**
         * Size in MiB of the per-frame data arena.
         *
         * This is the main arena used for allocations when preparing a frame.
         * e.g.: Froxel data and high-level commands are allocated from this arena.
         *
         * If this size is too small, the program will abort on debug builds and have undefined
         * behavior otherwise.
         *
         * This value affects the application's memory usage.
         */
        uint32_t perRenderPassArenaSizeMB = FILAMENT_PER_RENDER_PASS_ARENA_SIZE_IN_MB;


        /**
         * Size in MiB of the backend's handle arena.
         *
         * Backends will fallback to slower heap-based allocations when running out of space and
         * log this condition.
         *
         * If 0, then the default value for the given platform is used
         *
         * This value affects the application's memory usage.
         */
        uint32_t driverHandleArenaSizeMB = 0;


        /**
         * Minimum size in MiB of a low-level command buffer.
         *
         * This is how much space is guaranteed to be available for low-level commands when a new
         * buffer is allocated. If this is too small, the engine might have to stall to wait for
         * more space to become available, this situation is logged.
         *
         * This value does not affect the application's memory usage.
         */
        uint32_t minCommandBufferSizeMB = FILAMENT_MIN_COMMAND_BUFFERS_SIZE_IN_MB;


        /**
         * Size in MiB of the per-frame high level command buffer.
         *
         * This buffer is related to the number of draw calls achievable within a frame, if it is
         * too small, the program will abort on debug builds and have undefined behavior otherwise.
         *
         * It is allocated from the 'per-render-pass arena' above. Make sure that at least 1 MiB is
         * left in the per-render-pass arena when deciding the size of this buffer.
         *
         * This value does not affect the application's memory usage.
         */
        uint32_t perFrameCommandsSizeMB = FILAMENT_PER_FRAME_COMMANDS_SIZE_IN_MB;

        /**
         * Number of threads to use in Engine's JobSystem.
         *
         * Engine uses a utils::JobSystem to carry out paralleization of Engine workloads. This
         * value sets the number of threads allocated for JobSystem. Configuring this value can be
         * helpful in CPU-constrained environments where too many threads can cause contention of
         * CPU and reduce performance.
         *
         * The default value is 0, which implies that the Engine will use a heuristic to determine
         * the number of threads to use.
         */
        uint32_t jobSystemThreadCount = 0;

        /*
         * Number of most-recently destroyed textures to track for use-after-free.
         *
         * This will cause the backend to throw an exception when a texture is freed but still bound
         * to a SamplerGroup and used in a draw call. 0 disables completely.
         *
         * Currently only respected by the Metal backend.
         */
        size_t textureUseAfterFreePoolSize = 0;

        /**
         * Set to `true` to forcibly disable parallel shader compilation in the backend.
         * Currently only honored by the GL and Metal backends.
         */
        bool disableParallelShaderCompile = false;

        /*
         * The type of technique for stereoscopic rendering.
         *
         * This setting determines the algorithm used when stereoscopic rendering is enabled. This
         * decision applies to the entire Engine for the lifetime of the Engine. E.g., multiple
         * Views created from the Engine must use the same stereoscopic type.
         *
         * Each view can enable stereoscopic rendering via the StereoscopicOptions::enable flag.
         *
         * @see View::setStereoscopicOptions
         */
        StereoscopicType stereoscopicType = StereoscopicType::INSTANCED;

        /*
         * The number of eyes to render when stereoscopic rendering is enabled. Supported values are
         * between 1 and Engine::getMaxStereoscopicEyes() (inclusive).
         *
         * @see View::setStereoscopicOptions
         * @see Engine::getMaxStereoscopicEyes
         */
        uint8_t stereoscopicEyeCount = 2;

        /*
         * @deprecated This value is no longer used.
         */
        uint32_t resourceAllocatorCacheSizeMB = 64;

        /*
         * This value determines for how many frames are texture entries kept in the cache.
         */
        uint32_t resourceAllocatorCacheMaxAge = 2;

        /*
         * Disable backend handles use-after-free checks.
         */
        bool disableHandleUseAfterFreeCheck = false;
    };


#if UTILS_HAS_THREADING
    using CreateCallback = void(void* UTILS_NULLABLE user, void* UTILS_NONNULL token);
#endif

    /**
     * Engine::Builder is used to create a new filament Engine.
     */
    class Builder : public BuilderBase<BuilderDetails> {
        friend struct BuilderDetails;
        friend class FEngine;
    public:
        Builder() noexcept;
        Builder(Builder const& rhs) noexcept;
        Builder(Builder&& rhs) noexcept;
        ~Builder() noexcept;
        Builder& operator=(Builder const& rhs) noexcept;
        Builder& operator=(Builder&& rhs) noexcept;

        /**
         * @param backend Which driver backend to use
         * @return A reference to this Builder for chaining calls.
         */
        Builder& backend(Backend backend) noexcept;

        /**
         * @param platform A pointer to an object that implements Platform. If this is
         *                 provided, then this object is used to create the hardware context
         *                 and expose platform features to it.
         *
         *                 If not provided (or nullptr is used), an appropriate Platform
         *                 is created automatically.
         *
         *                 All methods of this interface are called from filament's
         *                 render thread, which is different from the main thread.
         *
         *                 The lifetime of \p platform must exceed the lifetime of
         *                 the Engine object.
         *
         * @return A reference to this Builder for chaining calls.
         */
        Builder& platform(Platform* UTILS_NULLABLE platform) noexcept;

        /**
         * @param config    A pointer to optional parameters to specify memory size
         *                  configuration options.  If nullptr, then defaults used.
         *
         * @return A reference to this Builder for chaining calls.
         */
        Builder& config(const Config* UTILS_NULLABLE config) noexcept;

        /**
         * @param sharedContext A platform-dependant context used as a shared context
         *                      when creating filament's internal context.
         *
         * @return A reference to this Builder for chaining calls.
         */
        Builder& sharedContext(void* UTILS_NULLABLE sharedContext) noexcept;

        /**
         * @param featureLevel The feature level at which initialize Filament.
         * @return A reference to this Builder for chaining calls.
         */
        Builder& featureLevel(FeatureLevel featureLevel) noexcept;

        /**
<<<<<<< HEAD
         * @param paused Whether to start the rendering thread paused.
         * @return A reference to this Builder for chaining calls.
         * @warning Experimental.
=======
         * Warning: This is an experimental API. See Engine::setPaused(bool) for caveats.
         *
         * @param paused Whether to start the rendering thread paused.
         * @return A reference to this Builder for chaining calls.
>>>>>>> d476c7fa
         */
        Builder& paused(bool paused) noexcept;

#if UTILS_HAS_THREADING
        /**
         * Creates the filament Engine asynchronously.
         *
         * @param callback  Callback called once the engine is initialized and it is safe to
         *                  call Engine::getEngine().
         */
        void build(utils::Invocable<void(void* UTILS_NONNULL token)>&& callback) const;
#endif

        /**
         * Creates an instance of Engine.
         *
         * @return  A pointer to the newly created Engine, or nullptr if the Engine couldn't be
         *          created.
         *          nullptr if the GPU driver couldn't be initialized, for instance if it doesn't
         *          support the right version of OpenGL or OpenGL ES.
         *
         * @exception   utils::PostConditionPanic can be thrown if there isn't enough memory to
         *              allocate the command buffer. If exceptions are disabled, this condition if
         *              fatal and this function will abort.
         */
        Engine* UTILS_NULLABLE build() const;
    };

    /**
     * Backward compatibility helper to create an Engine.
     * @see Builder
     */
    static inline Engine* UTILS_NULLABLE create(Backend backend = Backend::DEFAULT,
            Platform* UTILS_NULLABLE platform = nullptr,
            void* UTILS_NULLABLE sharedContext = nullptr,
            const Config* UTILS_NULLABLE config = nullptr) {
        return Engine::Builder()
                .backend(backend)
                .platform(platform)
                .sharedContext(sharedContext)
                .config(config)
                .build();
    }


#if UTILS_HAS_THREADING
    /**
     * Backward compatibility helper to create an Engine asynchronously.
     * @see Builder
     */
    static inline void createAsync(CreateCallback callback,
            void* UTILS_NULLABLE user,
            Backend backend = Backend::DEFAULT,
            Platform* UTILS_NULLABLE platform = nullptr,
            void* UTILS_NULLABLE sharedContext = nullptr,
            const Config* UTILS_NULLABLE config = nullptr) {
        Engine::Builder()
                .backend(backend)
                .platform(platform)
                .sharedContext(sharedContext)
                .config(config)
                .build([callback, user](void* UTILS_NONNULL token) {
                    callback(user, token);
                });
    }

    /**
     * Retrieve an Engine* from createAsync(). This must be called from the same thread than
     * Engine::createAsync() was called from.
     *
     * @param token An opaque token given in the createAsync() callback function.
     *
     * @return A pointer to the newly created Engine, or nullptr if the Engine couldn't be created.
     *
     * @exception utils::PostConditionPanic can be thrown if there isn't enough memory to
     * allocate the command buffer. If exceptions are disabled, this condition if fatal and
     * this function will abort.
     */
    static Engine* UTILS_NULLABLE getEngine(void* UTILS_NONNULL token);
#endif


    /**
     * Destroy the Engine instance and all associated resources.
     *
     * Engine.destroy() should be called last and after all other resources have been destroyed,
     * it ensures all filament resources are freed.
     *
     * Destroy performs the following tasks:
     * 1. Destroy all internal software and hardware resources.
     * 2. Free all user allocated resources that are not already destroyed and logs a warning.
     *    This indicates a "leak" in the user's code.
     * 3. Terminate the rendering engine's thread.
     *
     * @param engine A pointer to the filament.Engine* to be destroyed.
     *               \p engine is cleared upon return.
     *
     * ~~~~~~~~~~~~~~~~~~~~~~~~~~~~~~~~~~~~~~~~~~~~~~~~~~~~~~~~~~~~~
     * #include <filament/Engine.h>
     * using namespace filament;
     *
     * Engine* engine = Engine::create();
     * Engine::destroy(&engine); // clears engine*
     * ~~~~~~~~~~~~~~~~~~~~~~~~~~~~~~~~~~~~~~~~~~~~~~~~~~~~~~~~~~~~~
     *
     * \remark
     * This method is thread-safe.
     */
    static void destroy(Engine* UTILS_NULLABLE* UTILS_NULLABLE engine);

    /**
     * Destroy the Engine instance and all associated resources.
     *
     * Engine.destroy() should be called last and after all other resources have been destroyed,
     * it ensures all filament resources are freed.
     *
     * Destroy performs the following tasks:
     * 1. Destroy all internal software and hardware resources.
     * 2. Free all user allocated resources that are not already destroyed and logs a warning.
     *    This indicates a "leak" in the user's code.
     * 3. Terminate the rendering engine's thread.
     *
     * @param engine A pointer to the filament.Engine to be destroyed.
     *
     * ~~~~~~~~~~~~~~~~~~~~~~~~~~~~~~~~~~~~~~~~~~~~~~~~~~~~~~~~~~~~~
     * #include <filament/Engine.h>
     * using namespace filament;
     *
     * Engine* engine = Engine::create();
     * Engine::destroy(engine);
     * ~~~~~~~~~~~~~~~~~~~~~~~~~~~~~~~~~~~~~~~~~~~~~~~~~~~~~~~~~~~~~
     *
     * \remark
     * This method is thread-safe.
     */
    static void destroy(Engine* UTILS_NULLABLE engine);

    /**
     * Query the feature level supported by the selected backend.
     *
     * A specific feature level needs to be set before the corresponding features can be used.
     *
     * @return FeatureLevel supported the selected backend.
     * @see setActiveFeatureLevel
     */
    FeatureLevel getSupportedFeatureLevel() const noexcept;

    /**
     * Activate all features of a given feature level. If an explicit feature level is not specified
     * at Engine initialization time via Builder::featureLevel, the default feature level is
     * FeatureLevel::FEATURE_LEVEL_0 on devices not compatible with GLES 3.0; otherwise, the default
     * is FeatureLevel::FEATURE_LEVEL_1. The selected feature level must not be higher than the
     * value returned by getActiveFeatureLevel() and it's not possible lower the active feature
     * level. Additionally, it is not possible to modify the feature level at all if the Engine was
     * initialized at FeatureLevel::FEATURE_LEVEL_0.
     *
     * @param featureLevel the feature level to activate. If featureLevel is lower than
     *                     getActiveFeatureLevel(), the current (higher) feature level is kept. If
     *                     featureLevel is higher than getSupportedFeatureLevel(), or if the engine
     *                     was initialized at feature level 0, an exception is thrown, or the
     *                     program is terminated if exceptions are disabled.
     *
     * @return the active feature level.
     *
     * @see Builder::featureLevel
     * @see getSupportedFeatureLevel
     * @see getActiveFeatureLevel
     */
    FeatureLevel setActiveFeatureLevel(FeatureLevel featureLevel);

    /**
     * Returns the currently active feature level.
     * @return currently active feature level
     * @see getSupportedFeatureLevel
     * @see setActiveFeatureLevel
     */
    FeatureLevel getActiveFeatureLevel() const noexcept;

    /**
     * Queries the maximum number of GPU instances that Filament creates when automatic instancing
     * is enabled. This value is also the limit for the number of transforms that can be stored in
     * an InstanceBuffer. This value may depend on the device and platform, but will remain constant
     * during the lifetime of this Engine.
     *
     * This value does not apply when using the instances(size_t) method on
     * RenderableManager::Builder.
     *
     * @return the number of max automatic instances
     * @see setAutomaticInstancingEnabled
     * @see RenderableManager::Builder::instances(size_t)
     * @see RenderableManager::Builder::instances(size_t, InstanceBuffer*)
     */
    size_t getMaxAutomaticInstances() const noexcept;

    /**
     * Queries the device and platform for support of the given stereoscopic type.
     *
     * @return true if the given stereo rendering is supported, false otherwise
     * @see View::setStereoscopicOptions
     */
    bool isStereoSupported(StereoscopicType stereoscopicType) const noexcept;

    /**
     * Retrieves the configuration settings of this Engine.
     *
     * This method returns the configuration object that was supplied to the Engine's
     * Builder::config method during the creation of this Engine. If the Builder::config method was
     * not explicitly called (or called with nullptr), this method returns the default configuration
     * settings.
     *
     * @return a Config object with this Engine's configuration
     * @see Builder::config
     */
    const Config& getConfig() const noexcept;

    /**
     * Returns the maximum number of stereoscopic eyes supported by Filament. The actual number of
     * eyes rendered is set at Engine creation time with the Engine::Config::stereoscopicEyeCount
     * setting.
     *
     * @return the max number of stereoscopic eyes supported
     * @see Engine::Config::stereoscopicEyeCount
     */
    static size_t getMaxStereoscopicEyes() noexcept;

    /**
     * @return EntityManager used by filament
     */
    utils::EntityManager& getEntityManager() noexcept;

    /**
     * @return RenderableManager reference
     */
    RenderableManager& getRenderableManager() noexcept;

    /**
     * @return LightManager reference
     */
    LightManager& getLightManager() noexcept;

    /**
     * @return TransformManager reference
     */
    TransformManager& getTransformManager() noexcept;

    /**
     * Helper to enable accurate translations.
     * If you need this Engine to handle a very large world space, one way to achieve this
     * automatically is to enable accurate translations in the TransformManager. This helper
     * provides a convenient way of doing that.
     * This is typically called once just after creating the Engine.
     */
    void enableAccurateTranslations() noexcept;

    /**
     * Enables or disables automatic instancing of render primitives. Instancing of render
     * primitives can greatly reduce CPU overhead but requires the instanced primitives to be
     * identical (i.e. use the same geometry) and use the same MaterialInstance. If it is known
     * that the scene doesn't contain any identical primitives, automatic instancing can have some
     * overhead and it is then best to disable it.
     *
     * Disabled by default.
     *
     * @param enable true to enable, false to disable automatic instancing.
     *
     * @see RenderableManager
     * @see MaterialInstance
     */
    void setAutomaticInstancingEnabled(bool enable) noexcept;

    /**
     * @return true if automatic instancing is enabled, false otherwise.
     * @see setAutomaticInstancingEnabled
     */
    bool isAutomaticInstancingEnabled() const noexcept;

    /**
     * Creates a SwapChain from the given Operating System's native window handle.
     *
     * @param nativeWindow An opaque native window handle. e.g.: on Android this is an
     *                     `ANativeWindow*`.
     * @param flags One or more configuration flags as defined in `SwapChain`.
     *
     * @return A pointer to the newly created SwapChain.
     *
     * @see Renderer.beginFrame()
     */
    SwapChain* UTILS_NONNULL createSwapChain(void* UTILS_NULLABLE nativeWindow, uint64_t flags = 0) noexcept;


    /**
     * Creates a headless SwapChain.
     *
      * @param width    Width of the drawing buffer in pixels.
      * @param height   Height of the drawing buffer in pixels.
     * @param flags     One or more configuration flags as defined in `SwapChain`.
     *
     * @return A pointer to the newly created SwapChain.
     *
     * @see Renderer.beginFrame()
     */
    SwapChain* UTILS_NONNULL createSwapChain(uint32_t width, uint32_t height, uint64_t flags = 0) noexcept;

    /**
     * Creates a renderer associated to this engine.
     *
     * A Renderer is intended to map to a *window* on screen.
     *
     * @return A pointer to the newly created Renderer.
     */
    Renderer* UTILS_NONNULL createRenderer() noexcept;

    /**
     * Creates a View.
     *
     * @return A pointer to the newly created View.
     */
    View* UTILS_NONNULL createView() noexcept;

    /**
     * Creates a Scene.
     *
     * @return A pointer to the newly created Scene.
     */
    Scene* UTILS_NONNULL createScene() noexcept;

    /**
     * Creates a Camera component.
     *
     * @param entity Entity to add the camera component to.
     * @return A pointer to the newly created Camera.
     */
    Camera* UTILS_NONNULL createCamera(utils::Entity entity) noexcept;

    /**
     * Returns the Camera component of the given entity.
     *
     * @param entity An entity.
     * @return A pointer to the Camera component for this entity or nullptr if the entity didn't
     *         have a Camera component. The pointer is valid until destroyCameraComponent()
     *         is called or the entity itself is destroyed.
     */
    Camera* UTILS_NULLABLE getCameraComponent(utils::Entity entity) noexcept;

    /**
     * Destroys the Camera component associated with the given entity.
     *
     * @param entity An entity.
     */
    void destroyCameraComponent(utils::Entity entity) noexcept;

    /**
     * Creates a Fence.
     *
     * @return A pointer to the newly created Fence.
     */
    Fence* UTILS_NONNULL createFence() noexcept;

    bool destroy(const BufferObject* UTILS_NULLABLE p);         //!< Destroys a BufferObject object.
    bool destroy(const VertexBuffer* UTILS_NULLABLE p);         //!< Destroys an VertexBuffer object.
    bool destroy(const Fence* UTILS_NULLABLE p);                //!< Destroys a Fence object.
    bool destroy(const IndexBuffer* UTILS_NULLABLE p);          //!< Destroys an IndexBuffer object.
    bool destroy(const SkinningBuffer* UTILS_NULLABLE p);       //!< Destroys a SkinningBuffer object.
    bool destroy(const MorphTargetBuffer* UTILS_NULLABLE p);    //!< Destroys a MorphTargetBuffer object.
    bool destroy(const IndirectLight* UTILS_NULLABLE p);        //!< Destroys an IndirectLight object.

    /**
     * Destroys a Material object
     * @param p the material object to destroy
     * @attention All MaterialInstance of the specified material must be destroyed before
     *            destroying it.
     * @exception utils::PreConditionPanic is thrown if some MaterialInstances remain.
     * no-op if exceptions are disabled and some MaterialInstances remain.
     */
    bool destroy(const Material* UTILS_NULLABLE p);
    bool destroy(const MaterialInstance* UTILS_NULLABLE p); //!< Destroys a MaterialInstance object.
    bool destroy(const Renderer* UTILS_NULLABLE p);         //!< Destroys a Renderer object.
    bool destroy(const Scene* UTILS_NULLABLE p);            //!< Destroys a Scene object.
    bool destroy(const Skybox* UTILS_NULLABLE p);           //!< Destroys a SkyBox object.
    bool destroy(const ColorGrading* UTILS_NULLABLE p);     //!< Destroys a ColorGrading object.
    bool destroy(const SwapChain* UTILS_NULLABLE p);        //!< Destroys a SwapChain object.
    bool destroy(const Stream* UTILS_NULLABLE p);           //!< Destroys a Stream object.
    bool destroy(const Texture* UTILS_NULLABLE p);          //!< Destroys a Texture object.
    bool destroy(const RenderTarget* UTILS_NULLABLE p);     //!< Destroys a RenderTarget object.
    bool destroy(const View* UTILS_NULLABLE p);             //!< Destroys a View object.
    bool destroy(const InstanceBuffer* UTILS_NULLABLE p);   //!< Destroys an InstanceBuffer object.
    void destroy(utils::Entity e);    //!< Destroys all filament-known components from this entity

    bool isValid(const BufferObject* UTILS_NULLABLE p);        //!< Tells whether a BufferObject object is valid
    bool isValid(const VertexBuffer* UTILS_NULLABLE p);        //!< Tells whether an VertexBuffer object is valid
    bool isValid(const Fence* UTILS_NULLABLE p);               //!< Tells whether a Fence object is valid
    bool isValid(const IndexBuffer* UTILS_NULLABLE p);         //!< Tells whether an IndexBuffer object is valid
    bool isValid(const SkinningBuffer* UTILS_NULLABLE p);      //!< Tells whether a SkinningBuffer object is valid
    bool isValid(const MorphTargetBuffer* UTILS_NULLABLE p);   //!< Tells whether a MorphTargetBuffer object is valid
    bool isValid(const IndirectLight* UTILS_NULLABLE p);       //!< Tells whether an IndirectLight object is valid
    bool isValid(const Material* UTILS_NULLABLE p);            //!< Tells whether an IndirectLight object is valid
    bool isValid(const Renderer* UTILS_NULLABLE p);            //!< Tells whether a Renderer object is valid
    bool isValid(const Scene* UTILS_NULLABLE p);               //!< Tells whether a Scene object is valid
    bool isValid(const Skybox* UTILS_NULLABLE p);              //!< Tells whether a SkyBox object is valid
    bool isValid(const ColorGrading* UTILS_NULLABLE p);        //!< Tells whether a ColorGrading object is valid
    bool isValid(const SwapChain* UTILS_NULLABLE p);           //!< Tells whether a SwapChain object is valid
    bool isValid(const Stream* UTILS_NULLABLE p);              //!< Tells whether a Stream object is valid
    bool isValid(const Texture* UTILS_NULLABLE p);             //!< Tells whether a Texture object is valid
    bool isValid(const RenderTarget* UTILS_NULLABLE p);        //!< Tells whether a RenderTarget object is valid
    bool isValid(const View* UTILS_NULLABLE p);                //!< Tells whether a View object is valid
    bool isValid(const InstanceBuffer* UTILS_NULLABLE p);      //!< Tells whether an InstanceBuffer object is valid

    /**
     * Kicks the hardware thread (e.g. the OpenGL, Vulkan or Metal thread) and blocks until
     * all commands to this point are executed. Note that does guarantee that the
     * hardware is actually finished.
     *
     * <p>This is typically used right after destroying the <code>SwapChain</code>,
     * in cases where a guarantee about the <code>SwapChain</code> destruction is needed in a
     * timely fashion, such as when responding to Android's
     * <code>android.view.SurfaceHolder.Callback.surfaceDestroyed</code></p>
     */
    void flushAndWait();

    /**
     * Kicks the hardware thread (e.g. the OpenGL, Vulkan or Metal thread) but does not wait
     * for commands to be either executed or the hardware finished.
     *
     * <p>This is typically used after creating a lot of objects to start draining the command
     * queue which has a limited size.</p>
      */
    void flush();

    /**
     * Pause or resume rendering thread.
<<<<<<< HEAD
     * @warning Experimental.
=======
     *
     * <p>Warning: This is an experimental API. In particular, note the following caveats.
     *
     * <ul><li>
     * Buffer callbacks will never be called as long as the rendering thread is paused.
     * Do not rely on a buffer callback to unpause the thread.
     * </li><li>
     * While the rendering thread is paused, rendering commands will continue to be queued until the
     * buffer limit is reached. When the limit is reached, the program will abort.
     * </li></ul>
>>>>>>> d476c7fa
     */
    void setPaused(bool paused);

    /**
     * Drains the user callback message queue and immediately execute all pending callbacks.
     *
     * <p> Typically this should be called once per frame right after the application's vsync tick,
     * and typically just before computing parameters (e.g. object positions) for the next frame.
     * This is useful because otherwise callbacks will be executed by filament at a later time,
     * which may increase latency in certain applications.</p>
     */
    void pumpMessageQueues();

    /**
     * Returns the default Material.
     *
     * The default material is 80% white and uses the Material.Shading.LIT shading.
     *
     * @return A pointer to the default Material instance (a singleton).
     */
    Material const* UTILS_NONNULL getDefaultMaterial() const noexcept;

    /**
     * Returns the resolved backend.
     */
    Backend getBackend() const noexcept;

    /**
     * Returns the Platform object that belongs to this Engine.
     *
     * When Engine::create is called with no platform argument, Filament creates an appropriate
     * Platform subclass automatically. The specific subclass created depends on the backend and
     * OS. For example, when the OpenGL backend is used, the Platform object will be a descendant of
     * OpenGLPlatform.
     *
     * dynamic_cast should be used to cast the returned Platform object into a specific subclass.
     * Note that RTTI must be available to use dynamic_cast.
     *
     * ~~~~~~~~~~~~~~~~~~~~~~~~~~~~~~~~~~~~~~~~~~~~~~~~~~~~~~~~~~~~~
     * Platform* platform = engine->getPlatform();
     * // static_cast also works, but more dangerous.
     * SpecificPlatform* specificPlatform = dynamic_cast<SpecificPlatform*>(platform);
     * specificPlatform->platformSpecificMethod();
     * ~~~~~~~~~~~~~~~~~~~~~~~~~~~~~~~~~~~~~~~~~~~~~~~~~~~~~~~~~~~~~
     *
     * When a custom Platform is passed to Engine::create, Filament will use it instead, and this
     * method will return it.
     *
     * @return A pointer to the Platform object that was provided to Engine::create, or the
     * Filament-created one.
     */
    Platform* UTILS_NULLABLE getPlatform() const noexcept;

    /**
     * Allocate a small amount of memory directly in the command stream. The allocated memory is
     * guaranteed to be preserved until the current command buffer is executed
     *
     * @param size       size to allocate in bytes. This should be small (e.g. < 1 KB)
     * @param alignment  alignment requested
     * @return           a pointer to the allocated buffer or nullptr if no memory was available.
     *
     * @note there is no need to destroy this buffer, it will be freed automatically when
     *       the current command buffer is executed.
     */
    void* UTILS_NULLABLE streamAlloc(size_t size, size_t alignment = alignof(double)) noexcept;

    /**
      * Invokes one iteration of the render loop, used only on single-threaded platforms.
      *
      * This should be called every time the windowing system needs to paint (e.g. at 60 Hz).
      */
    void execute();

    /**
      * Retrieves the job system that the Engine has ownership over.
      *
      * @return JobSystem used by filament
      */
    utils::JobSystem& getJobSystem() noexcept;

#if defined(__EMSCRIPTEN__)
    /**
      * WebGL only: Tells the driver to reset any internal state tracking if necessary.
      *
      * This is only useful when integrating an external renderer into Filament on platforms
      * like WebGL, where share contexts do not exist. Filament keeps track of the GL
      * state it has set (like which texture is bound), and does not re-set that state if
      * it does not think it needs to. However, if an external renderer has set different
      * state in the mean time, Filament will use that new state unknowingly.
      *
      * If you are in this situation, call this function - ideally only once per frame,
      * immediately after calling Engine::execute().
      */
    void resetBackendState() noexcept;
#endif

    DebugRegistry& getDebugRegistry() noexcept;

protected:
    //! \privatesection
    Engine() noexcept = default;
    ~Engine() = default;

public:
    //! \privatesection
    Engine(Engine const&) = delete;
    Engine(Engine&&) = delete;
    Engine& operator=(Engine const&) = delete;
    Engine& operator=(Engine&&) = delete;
};

} // namespace filament

#endif // TNT_FILAMENT_ENGINE_H<|MERGE_RESOLUTION|>--- conflicted
+++ resolved
@@ -408,16 +408,10 @@
         Builder& featureLevel(FeatureLevel featureLevel) noexcept;
 
         /**
-<<<<<<< HEAD
+         * Warning: This is an experimental API. See Engine::setPaused(bool) for caveats.
+         *
          * @param paused Whether to start the rendering thread paused.
          * @return A reference to this Builder for chaining calls.
-         * @warning Experimental.
-=======
-         * Warning: This is an experimental API. See Engine::setPaused(bool) for caveats.
-         *
-         * @param paused Whether to start the rendering thread paused.
-         * @return A reference to this Builder for chaining calls.
->>>>>>> d476c7fa
          */
         Builder& paused(bool paused) noexcept;
 
@@ -848,9 +842,6 @@
 
     /**
      * Pause or resume rendering thread.
-<<<<<<< HEAD
-     * @warning Experimental.
-=======
      *
      * <p>Warning: This is an experimental API. In particular, note the following caveats.
      *
@@ -861,7 +852,6 @@
      * While the rendering thread is paused, rendering commands will continue to be queued until the
      * buffer limit is reached. When the limit is reached, the program will abort.
      * </li></ul>
->>>>>>> d476c7fa
      */
     void setPaused(bool paused);
 
