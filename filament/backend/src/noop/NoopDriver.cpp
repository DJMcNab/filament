--- conflicted
+++ resolved
@@ -388,7 +388,6 @@
 void NoopDriver::resetState(int) {
 }
 
-<<<<<<< HEAD
 void NoopDriver::updateDescriptorSetBuffer(
         backend::DescriptorSetHandle dsh,
         backend::descriptor_binding_t binding,
@@ -408,9 +407,9 @@
         backend::DescriptorSetHandle dsh,
         backend::descriptor_set_t set,
         backend::DescriptorSetOffsetArray&& offsets) {
-=======
+}
+
 void NoopDriver::setDebugTag(HandleBase::HandleId handleId, utils::CString tag) {
->>>>>>> 283d2404
 }
 
 } // namespace filament