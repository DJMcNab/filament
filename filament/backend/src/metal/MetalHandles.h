/*
 * Copyright (C) 2019 The Android Open Source Project
 *
 * Licensed under the Apache License, Version 2.0 (the "License");
 * you may not use this file except in compliance with the License.
 * You may obtain a copy of the License at
 *
 *      http://www.apache.org/licenses/LICENSE-2.0
 *
 * Unless required by applicable law or agreed to in writing, software
 * distributed under the License is distributed on an "AS IS" BASIS,
 * WITHOUT WARRANTIES OR CONDITIONS OF ANY KIND, either express or implied.
 * See the License for the specific language governing permissions and
 * limitations under the License.
 */

#ifndef TNT_FILAMENT_DRIVER_METALHANDLES_H
#define TNT_FILAMENT_DRIVER_METALHANDLES_H

#include "metal/MetalDriver.h"

#include <CoreVideo/CVPixelBuffer.h>
#include <Metal/Metal.h>
#include <QuartzCore/QuartzCore.h> // for CAMetalLayer

#include "MetalBuffer.h"
#include "MetalContext.h"
#include "MetalEnums.h"
#include "MetalExternalImage.h"
#include "MetalState.h" // for MetalState::VertexDescription

#include "private/backend/SamplerGroup.h"

#include <utils/bitset.h>
#include <utils/CString.h>
#include <utils/FixedCapacityVector.h>
#include <utils/Panic.h>

#include <math/vec2.h>

#include <atomic>
#include <condition_variable>
#include <memory>
#include <type_traits>

namespace filament {
namespace backend {

class MetalSwapChain : public HwSwapChain {
public:

    // Instantiate a SwapChain from a CAMetalLayer
    MetalSwapChain(MetalContext& context, CAMetalLayer* nativeWindow, uint64_t flags);

    // Instantiate a SwapChain from a CVPixelBuffer
    MetalSwapChain(MetalContext& context, CVPixelBufferRef pixelBuffer, uint64_t flags);

    // Instantiate a headless SwapChain.
    MetalSwapChain(MetalContext& context, int32_t width, int32_t height, uint64_t flags);

    ~MetalSwapChain();

    // Acquires a texture that can be used to render into this SwapChain.
    // The texture source depends on the type of SwapChain:
    //   - CAMetalLayer-backed: acquires the CAMetalDrawable and returns its texture.
    //   - Headless: lazily creates and returns a headless texture.
    id<MTLTexture> acquireDrawable();

    id<MTLTexture> acquireDepthTexture();
    id<MTLTexture> acquireStencilTexture();

    void releaseDrawable();

<<<<<<< HEAD
    void setFrameScheduledCallback(FrameScheduledCallback callback, void* user);
    void setFrameCompletedCallback(CallbackHandler* handler,
            CallbackHandler::Callback callback, void* user);
=======
    void setFrameScheduledCallback(CallbackHandler* handler, FrameScheduledCallback&& callback);
    void setFrameCompletedCallback(
            CallbackHandler* handler, utils::Invocable<void(void)>&& callback);
>>>>>>> 7ba437b2

    // For CAMetalLayer-backed SwapChains, presents the drawable or schedules a
    // FrameScheduledCallback.
    void present();

    NSUInteger getSurfaceWidth() const;
    NSUInteger getSurfaceHeight() const;

private:

    enum class SwapChainType {
        CAMETALLAYER,
        CVPIXELBUFFERREF,
        HEADLESS
    };
    bool isCaMetalLayer() const { return type == SwapChainType::CAMETALLAYER; }
    bool isHeadless() const { return type == SwapChainType::HEADLESS; }
    bool isPixelBuffer() const { return type == SwapChainType::CVPIXELBUFFERREF; }

    void scheduleFrameScheduledCallback();
    void scheduleFrameCompletedCallback();

    static MTLPixelFormat decideDepthStencilFormat(uint64_t flags);
    void ensureDepthStencilTexture();

    MetalContext& context;
    id<CAMetalDrawable> drawable = nil;
    id<MTLTexture> depthStencilTexture = nil;
    id<MTLTexture> headlessDrawable = nil;
    MTLPixelFormat depthStencilFormat = MTLPixelFormatInvalid;
    NSUInteger headlessWidth = 0;
    NSUInteger headlessHeight = 0;
    CAMetalLayer* layer = nullptr;
    MetalExternalImage externalImage;
    SwapChainType type;

<<<<<<< HEAD
    // These two fields store a callback and user data to notify the client that a frame is ready
    // for presentation.
    // If frameScheduledCallback is nullptr, then the Metal backend automatically calls
    // presentDrawable when the frame is committed.
    // Otherwise, the Metal backend will not automatically present the frame. Instead, clients bear
    // the responsibility of presenting the frame by calling the PresentCallable object.
    FrameScheduledCallback frameScheduledCallback = nullptr;
    void* frameScheduledUserData = nullptr;
=======
    // These fields store a callback to notify the client that a frame is ready for presentation. If
    // !frameScheduled.callback, then the Metal backend automatically calls presentDrawable when the
    // frame is committed. Otherwise, the Metal backend will not automatically present the frame.
    // Instead, clients bear the responsibility of presenting the frame by calling the
    // PresentCallable object.
    struct {
        CallbackHandler* handler = nullptr;
        std::shared_ptr<FrameScheduledCallback> callback = nullptr;
    } frameScheduled;
>>>>>>> 7ba437b2

    struct {
        CallbackHandler* handler = nullptr;
        std::shared_ptr<utils::Invocable<void(void)>> callback = nullptr;
    } frameCompleted;
};

class MetalBufferObject : public HwBufferObject {
public:
    MetalBufferObject(MetalContext& context, BufferObjectBinding bindingType, BufferUsage usage,
         uint32_t byteCount);

    void updateBuffer(void* data, size_t size, uint32_t byteOffset);
    void updateBufferUnsynchronized(void* data, size_t size, uint32_t byteOffset);
    MetalBuffer* getBuffer() { return &buffer; }

    // Tracks which uniform/ssbo buffers this buffer object is bound into.
    static_assert(Program::UNIFORM_BINDING_COUNT <= 32);
    static_assert(MAX_SSBO_COUNT <= 32);
    utils::bitset32 boundUniformBuffers;
    utils::bitset32 boundSsbos;

private:
    MetalBuffer buffer;
};

struct MetalVertexBufferInfo : public HwVertexBufferInfo {
    MetalVertexBufferInfo(MetalContext& context,
            uint8_t bufferCount, uint8_t attributeCount, AttributeArray const& attributes);

    // This struct is used to create the pipeline description to describe vertex assembly.
    VertexDescription vertexDescription = {};

    struct Entry {
        uint8_t sourceBufferIndex = 0;
        uint8_t stride = 0;
        // maps to ->
        uint8_t bufferArgumentIndex = 0;

        Entry(uint8_t sourceBufferIndex, uint8_t stride, uint8_t bufferArgumentIndex)
                : sourceBufferIndex(sourceBufferIndex),
                  stride(stride),
                  bufferArgumentIndex(bufferArgumentIndex) {}
    };
    utils::FixedCapacityVector<Entry> bufferMapping;
};

struct MetalVertexBuffer : public HwVertexBuffer {
    MetalVertexBuffer(MetalContext& context,
            uint32_t vertexCount, uint32_t bufferCount, Handle<HwVertexBufferInfo> vbih);

    Handle<HwVertexBufferInfo> vbih;
    utils::FixedCapacityVector<MetalBuffer*> buffers;
};

struct MetalIndexBuffer : public HwIndexBuffer {
    MetalIndexBuffer(MetalContext& context, BufferUsage usage, uint8_t elementSize,
            uint32_t indexCount);

    MetalBuffer buffer;
};

struct MetalRenderPrimitive : public HwRenderPrimitive {
    MetalRenderPrimitive();
    void setBuffers(MetalVertexBufferInfo const* const vbi,
            MetalVertexBuffer* vertexBuffer, MetalIndexBuffer* indexBuffer);
    // The pointers to MetalVertexBuffer and MetalIndexBuffer are "weak".
    // The MetalVertexBuffer and MetalIndexBuffer must outlive the MetalRenderPrimitive.

    MetalVertexBuffer* vertexBuffer = nullptr;
    MetalIndexBuffer* indexBuffer = nullptr;
};

class MetalProgram : public HwProgram {
public:
    MetalProgram(MetalContext& context, Program&& program) noexcept;

    const MetalShaderCompiler::MetalFunctionBundle& getFunctions();
    const Program::SamplerGroupInfo& getSamplerGroupInfo() { return samplerGroupInfo; }

private:
    void initialize();

    Program::SamplerGroupInfo samplerGroupInfo;
    MetalContext& mContext;
    MetalShaderCompiler::MetalFunctionBundle mFunctionBundle;
    MetalShaderCompiler::program_token_t mToken;
};

struct PixelBufferShape {
    uint32_t bytesPerPixel;
    uint32_t bytesPerRow;
    uint32_t bytesPerSlice;
    uint32_t totalBytes;

    // Offset into the buffer where the pixel data begins.
    uint32_t sourceOffset;

    static PixelBufferShape compute(const PixelBufferDescriptor& data, TextureFormat format,
            MTLSize size, uint32_t byteOffset);
};

class MetalTexture : public HwTexture {
public:
    MetalTexture(MetalContext& context, SamplerType target, uint8_t levels, TextureFormat format,
            uint8_t samples, uint32_t width, uint32_t height, uint32_t depth, TextureUsage usage,
            TextureSwizzle r, TextureSwizzle g, TextureSwizzle b, TextureSwizzle a)
            noexcept;

    // Constructor for importing an id<MTLTexture> outside of Filament.
    MetalTexture(MetalContext& context, SamplerType target, uint8_t levels, TextureFormat format,
            uint8_t samples, uint32_t width, uint32_t height, uint32_t depth, TextureUsage usage,
            id<MTLTexture> texture) noexcept;

    ~MetalTexture();

    // Returns an id<MTLTexture> suitable for reading in a shader, taking into account swizzle and
    // LOD clamping.
    id<MTLTexture> getMtlTextureForRead() noexcept;

    // Returns the id<MTLTexture> for attaching to a render pass.
    id<MTLTexture> getMtlTextureForWrite() noexcept {
        return texture;
    }

    void loadImage(uint32_t level, MTLRegion region, PixelBufferDescriptor& p) noexcept;
    void generateMipmaps() noexcept;

    // A texture starts out with none of its mip levels (also referred to as LODs) available for
    // reading. 4 actions update the range of LODs available:
    // - calling loadImage
    // - calling generateMipmaps
    // - using the texture as a render target attachment
    // - calling setMinMaxLevels
    // A texture's available mips are consistent throughout a render pass.
    void setLodRange(uint16_t minLevel, uint16_t maxLevel);
    void extendLodRangeTo(uint16_t level);

    static MTLPixelFormat decidePixelFormat(MetalContext* context, TextureFormat format);

    MetalContext& context;
    MetalExternalImage externalImage;

    // A "sidecar" texture used to implement automatic MSAA resolve.
    // This is created by MetalRenderTarget and stored here so it can be used with multiple
    // render targets.
    id<MTLTexture> msaaSidecar = nil;

    MTLPixelFormat devicePixelFormat;

    // Frees memory associated with this texture and marks it as "terminated".
    // Used to track "use after free" scenario.
    void terminate() noexcept;
    bool isTerminated() const noexcept { return terminated; }
    inline void checkUseAfterFree(const char* samplerGroupDebugName, size_t textureIndex) const {
        if (UTILS_LIKELY(!isTerminated())) {
            return;
        }
        NSString* reason =
                [NSString stringWithFormat:
                                  @"Filament Metal texture use after free, sampler group = "
                                  @"%s, texture index = %zu",
                          samplerGroupDebugName, textureIndex];
        NSException* useAfterFreeException =
                [NSException exceptionWithName:@"MetalTextureUseAfterFree"
                                        reason:reason
                                      userInfo:nil];
        [useAfterFreeException raise];
    }

private:
    void loadSlice(uint32_t level, MTLRegion region, uint32_t byteOffset, uint32_t slice,
            PixelBufferDescriptor const& data) noexcept;
    void loadWithCopyBuffer(uint32_t level, uint32_t slice, MTLRegion region, PixelBufferDescriptor const& data,
            const PixelBufferShape& shape);
    void loadWithBlit(uint32_t level, uint32_t slice, MTLRegion region, PixelBufferDescriptor const& data,
            const PixelBufferShape& shape);

    id<MTLTexture> texture = nil;

    // If non-nil, a swizzled texture view to use instead of "texture".
    // Filament swizzling only affects texture reads, so this should not be used when the texture is
    // bound as a render target attachment.
    id<MTLTexture> swizzledTextureView = nil;
    id<MTLTexture> lodTextureView = nil;

    uint16_t minLod = std::numeric_limits<uint16_t>::max();
    uint16_t maxLod = 0;

    bool terminated = false;
};

class MetalSamplerGroup : public HwSamplerGroup {
public:
    explicit MetalSamplerGroup(size_t size, utils::FixedSizeString<32> name) noexcept
        : size(size),
          debugName(name),
          textureHandles(size, Handle<HwTexture>()),
          textures(size, nil),
          samplers(size, nil) {}

    inline void setTextureHandle(size_t index, Handle<HwTexture> th) {
        assert_invariant(!finalized);
        textureHandles[index] = th;
    }

    // This method is only used for debugging, to ensure all texture handles are alive.
    const auto& getTextureHandles() const {
        return textureHandles;
    }

    // Encode a MTLTexture into this SamplerGroup at the given index.
    inline void setFinalizedTexture(size_t index, id<MTLTexture> t) {
        assert_invariant(!finalized);
        textures[index] = t;
    }

    // Encode a MTLSamplerState into this SamplerGroup at the given index.
    inline void setFinalizedSampler(size_t index, id<MTLSamplerState> s) {
        assert_invariant(!finalized);
        samplers[index] = s;
    }

    // A SamplerGroup is "finalized" when all of its textures have been set and is ready for use in
    // a draw call.
    // Once a SamplerGroup is finalized, it must be reset or mutated to be written into again.
    void finalize();
    bool isFinalized() const noexcept { return finalized; }

    // Both of these methods "unfinalize" a SamplerGroup, allowing it to be updated via calls to
    // setFinalizedTexture or setFinalizedSampler. The difference is that when reset is called, all
    // the samplers/textures must be rebound. The MTLArgumentEncoder must be specified, in case
    // the texture types have changed.
    // Mutate re-encodes the current set of samplers/textures into the new argument
    // buffer.
    void reset(id<MTLCommandBuffer> cmdBuffer, id<MTLArgumentEncoder> e, id<MTLDevice> device);
    void mutate(id<MTLCommandBuffer> cmdBuffer);

    id<MTLBuffer> getArgumentBuffer() const {
        assert_invariant(finalized);
        return argBuffer->getCurrentAllocation().first;
    }

    NSUInteger getArgumentBufferOffset() const {
        return argBuffer->getCurrentAllocation().second;
    }

    inline std::pair<Handle<HwTexture>, id<MTLTexture>> getFinalizedTexture(size_t index) {
        return {textureHandles[index], textures[index]};
    }

    // Calls the Metal useResource:usage:stages: method for all the textures in this SamplerGroup.
    void useResources(id<MTLRenderCommandEncoder> renderPassEncoder);

    size_t size;
    utils::FixedSizeString<32> debugName;

public:

    // These vectors are kept in sync with one another.
    utils::FixedCapacityVector<Handle<HwTexture>> textureHandles;
    utils::FixedCapacityVector<id<MTLTexture>> textures;
    utils::FixedCapacityVector<id<MTLSamplerState>> samplers;

    id<MTLArgumentEncoder> encoder;

    std::unique_ptr<MetalRingBuffer> argBuffer = nullptr;

    bool finalized = false;
};

class MetalRenderTarget : public HwRenderTarget {
public:

    class Attachment {
    public:

        friend class MetalRenderTarget;

        Attachment() = default;
        Attachment(MetalTexture* metalTexture, uint8_t level = 0, uint16_t layer = 0) :
                level(level), layer(layer),
                texture(metalTexture->getMtlTextureForWrite()),
                metalTexture(metalTexture) { }

        id<MTLTexture> getTexture() const {
            return texture;
        }

        NSUInteger getSampleCount() const {
            return texture ? texture.sampleCount : 0u;
        }

        MTLPixelFormat getPixelFormat() const {
            return texture ? texture.pixelFormat : MTLPixelFormatInvalid;
        }

        explicit operator bool() const {
            return texture != nil;
        }

        uint8_t level = 0;
        uint16_t layer = 0;

    private:

        id<MTLTexture> getMSAASidecarTexture() const {
            // This should only be called from render targets associated with a MetalTexture.
            assert_invariant(metalTexture);
            return metalTexture->msaaSidecar;
        }

        id<MTLTexture> texture = nil;
        MetalTexture* metalTexture = nullptr;
    };

    MetalRenderTarget(MetalContext* context, uint32_t width, uint32_t height, uint8_t samples,
            Attachment colorAttachments[MRT::MAX_SUPPORTED_RENDER_TARGET_COUNT],
            Attachment depthAttachment, Attachment stencilAttachment);
    explicit MetalRenderTarget(MetalContext* context)
            : HwRenderTarget(0, 0), context(context), defaultRenderTarget(true) {}

    void setUpRenderPassAttachments(MTLRenderPassDescriptor* descriptor, const RenderPassParams& params);

    MTLViewport getViewportFromClientViewport(
            Viewport rect, float depthRangeNear, float depthRangeFar) {
        const int32_t height = int32_t(getAttachmentSize().y);
        assert_invariant(height > 0);

        // Metal's viewport coordinates have (0, 0) at the top-left, but Filament's have (0, 0) at
        // bottom-left.
        return {double(rect.left),
                double(height - rect.bottom - int32_t(rect.height)),
                double(rect.width), double(rect.height),
                double(depthRangeNear), double(depthRangeFar)};
    }

    MTLRegion getRegionFromClientRect(Viewport rect) {
        const uint32_t height = getAttachmentSize().y;
        assert_invariant(height > 0);

        // Convert the Filament rect into Metal texture coordinates, taking into account Metal's
        // inverted texture space. Note that the underlying Texture could be larger than the
        // RenderTarget. Metal's texture coordinates have (0, 0) at the top-left of the texture, but
        // Filament's coordinates have (0, 0) at bottom-left.
        return MTLRegionMake2D((NSUInteger)rect.left,
                std::max(height - (int64_t) rect.bottom - rect.height, (int64_t) 0),
                rect.width, rect.height);
    }

    math::uint2 getAttachmentSize() noexcept;

    bool isDefaultRenderTarget() const { return defaultRenderTarget; }
    uint8_t getSamples() const { return samples; }

    Attachment getDrawColorAttachment(size_t index);
    Attachment getReadColorAttachment(size_t index);
    Attachment getDepthAttachment();
    Attachment getStencilAttachment();

private:

    static MTLLoadAction getLoadAction(const RenderPassParams& params, TargetBufferFlags buffer);
    static MTLStoreAction getStoreAction(const RenderPassParams& params, TargetBufferFlags buffer);
    id<MTLTexture> createMultisampledTexture(MTLPixelFormat format, uint32_t width, uint32_t height, uint8_t samples) const;

    MetalContext* context;
    bool defaultRenderTarget = false;
    uint8_t samples = 1;

    Attachment color[MRT::MAX_SUPPORTED_RENDER_TARGET_COUNT] = {};
    Attachment depth = {};
    Attachment stencil = {};
    math::uint2 attachmentSize = {};
};

// MetalFence is used to implement both Fences and Syncs.
class MetalFence : public HwFence {
public:

    // MetalFence is special, as it gets constructed on the Filament thread. We must delay inserting
    // the fence into the command stream until encode() is called (on the driver thread).
    MetalFence(MetalContext& context);

    // Inserts this fence into the current command buffer. Must be called from the driver thread.
    void encode();

    FenceStatus wait(uint64_t timeoutNs);

    API_AVAILABLE(ios(12.0))
    typedef void (^MetalFenceSignalBlock)(id<MTLSharedEvent>, uint64_t value);

    API_AVAILABLE(ios(12.0))
    void onSignal(MetalFenceSignalBlock block);

private:

    MetalContext& context;

    struct State {
        FenceStatus status { FenceStatus::TIMEOUT_EXPIRED };
        std::condition_variable cv;
        std::mutex mutex;
    };
    std::shared_ptr<State> state { std::make_shared<State>() };

    // MTLSharedEvent is only available on iOS 12.0 and above.
    // The availability annotation ensures we wrap all usages of event in an @availability check.
    API_AVAILABLE(ios(12.0))
    id<MTLSharedEvent> event = nil;

    uint64_t value;
};

struct MetalTimerQuery : public HwTimerQuery {
    MetalTimerQuery() : status(std::make_shared<Status>()) {}

    struct Status {
        std::atomic<bool> available {false};
        uint64_t elapsed {0};   // only valid if available is true
    };

    std::shared_ptr<Status> status;
};

} // namespace backend
} // namespace filament

#endif //TNT_FILAMENT_DRIVER_METALHANDLES_H<|MERGE_RESOLUTION|>--- conflicted
+++ resolved
@@ -31,6 +31,8 @@
 
 #include "private/backend/SamplerGroup.h"
 
+#include <backend/DriverEnums.h>
+
 #include <utils/bitset.h>
 #include <utils/CString.h>
 #include <utils/FixedCapacityVector.h>
@@ -71,15 +73,9 @@
 
     void releaseDrawable();
 
-<<<<<<< HEAD
-    void setFrameScheduledCallback(FrameScheduledCallback callback, void* user);
-    void setFrameCompletedCallback(CallbackHandler* handler,
-            CallbackHandler::Callback callback, void* user);
-=======
     void setFrameScheduledCallback(CallbackHandler* handler, FrameScheduledCallback&& callback);
     void setFrameCompletedCallback(
             CallbackHandler* handler, utils::Invocable<void(void)>&& callback);
->>>>>>> 7ba437b2
 
     // For CAMetalLayer-backed SwapChains, presents the drawable or schedules a
     // FrameScheduledCallback.
@@ -116,16 +112,6 @@
     MetalExternalImage externalImage;
     SwapChainType type;
 
-<<<<<<< HEAD
-    // These two fields store a callback and user data to notify the client that a frame is ready
-    // for presentation.
-    // If frameScheduledCallback is nullptr, then the Metal backend automatically calls
-    // presentDrawable when the frame is committed.
-    // Otherwise, the Metal backend will not automatically present the frame. Instead, clients bear
-    // the responsibility of presenting the frame by calling the PresentCallable object.
-    FrameScheduledCallback frameScheduledCallback = nullptr;
-    void* frameScheduledUserData = nullptr;
-=======
     // These fields store a callback to notify the client that a frame is ready for presentation. If
     // !frameScheduled.callback, then the Metal backend automatically calls presentDrawable when the
     // frame is committed. Otherwise, the Metal backend will not automatically present the frame.
@@ -135,7 +121,6 @@
         CallbackHandler* handler = nullptr;
         std::shared_ptr<FrameScheduledCallback> callback = nullptr;
     } frameScheduled;
->>>>>>> 7ba437b2
 
     struct {
         CallbackHandler* handler = nullptr;
