--- conflicted
+++ resolved
@@ -208,19 +208,8 @@
         // TODO: for now, only pool handles check for use-after-free, so we only keep tags for
         // those
         if (isPoolHandle(id)) {
-<<<<<<< HEAD
-            // Truncate the tag's age to N bits.
-            constexpr uint8_t N = 2; // support a history of 4 tags
-            constexpr uint8_t mask = (1 << N) - 1;
-
-            uint8_t const age = (id & HANDLE_AGE_MASK) >> HANDLE_AGE_SHIFT;
-            uint8_t const newAge = age & mask;
-            uint32_t const key = (id & ~HANDLE_AGE_MASK) | (newAge << HANDLE_AGE_SHIFT);
-
-=======
             // Truncate the age to get the debug tag
             uint32_t const key = id & ~(HANDLE_DEBUG_TAG_MASK ^ HANDLE_AGE_MASK);
->>>>>>> 422fcea2
             // This line is the costly part. In the future, we could potentially use a custom
             // allocator.
             mDebugTags[key] = std::move(tag);
@@ -231,12 +220,8 @@
         if (!isPoolHandle(id)) {
             return "(no tag)";
         }
-<<<<<<< HEAD
-        if (auto pos = mDebugTags.find(id); pos != mDebugTags.end()) {
-=======
         uint32_t const key = id & ~(HANDLE_DEBUG_TAG_MASK ^ HANDLE_AGE_MASK);
         if (auto pos = mDebugTags.find(key); pos != mDebugTags.end()) {
->>>>>>> 422fcea2
             return pos->second;
         }
         return "(no tag)";
