name: Release

# This Workflow can be triggered two ways:
# 1. A GitHub release is created (using the GitHub web UI). This triggers all of the platforms to
# build and upload assets.
# 2. A workflow_dispatch event is triggered from the GitHub web UI. This triggers a build for only
# the platform specified in the dispatch event.

env:
  RELEASE_TAG: ${{ github.event.inputs.release_tag }}

on:
  workflow_dispatch:
    inputs:
      platform:
        description: 'Platform to build (desktop, web, android, ios, windows)'
        required: true
        default: 'desktop'
      release_tag:
        description: 'Release tag to build (e.g., v1.13.0)'
        required: true
        default: 'v1.13.0'
  release:
    types: [created]

jobs:
  build-desktop:
    name: build-desktop
    runs-on: ${{ matrix.os }}
    if: github.event_name == 'release' || github.event.inputs.platform == 'desktop'

    strategy:
      matrix:
        os: [macos-latest, ubuntu-18.04]

    steps:
      - name: Decide Git ref
        id: git_ref
        run: |
          REF=${RELEASE_TAG:-${GITHUB_REF}}
          TAG=${REF##*/}
          echo "ref=${REF}" >> $GITHUB_OUTPUT
          echo "tag=${TAG}" >> $GITHUB_OUTPUT
      - uses: actions/checkout@v2.0.0
        with:
          ref: ${{ steps.git_ref.outputs.ref }}
      - name: Run build script
        env:
          TAG: ${{ steps.git_ref.outputs.tag }}
        run: |
          WORKFLOW_OS=`echo \`uname\` | sed "s/Darwin/mac/" | tr [:upper:] [:lower:]`
          cd build/$WORKFLOW_OS && printf "y" | ./build.sh release
<<<<<<< HEAD
          cd ../..
=======
>>>>>>> 001daf03
          if [ -f out/filament-release-darwin.tgz ]; then mv out/filament-release-darwin.tgz out/filament-${TAG}-mac.tgz; fi;
          if [ -f out/filament-release-linux.tgz ]; then mv out/filament-release-linux.tgz out/filament-${TAG}-linux.tgz; fi;
      - uses: actions/github-script@v6
        env:
          TAG: ${{ steps.git_ref.outputs.tag }}
        with:
          script: |
            const upload = require('./build/common/upload-release-assets');
            const { TAG } = process.env;
            const globber = await glob.create('out/*.tgz');
            await upload({ github, context }, await globber.glob(), TAG);

  build-web:
    name: build-web
    runs-on: macos-latest
    if: github.event_name == 'release' || github.event.inputs.platform == 'web'

    steps:
      - name: Decide Git ref
        id: git_ref
        run: |
          REF=${RELEASE_TAG:-${GITHUB_REF}}
          TAG=${REF##*/}
          echo "ref=${REF}" >> $GITHUB_OUTPUT
          echo "tag=${TAG}" >> $GITHUB_OUTPUT
      - uses: actions/checkout@v2.0.0
        with:
          ref: ${{ steps.git_ref.outputs.ref }}
      - name: Run build script
        env:
          TAG: ${{ steps.git_ref.outputs.tag }}
        run: |
          cd build/web && printf "y" | ./build.sh release
<<<<<<< HEAD
          cd ../..
=======
>>>>>>> 001daf03
          mv out/filament-release-web.tgz out/filament-${TAG}-web.tgz
      - uses: actions/github-script@v6
        env:
          TAG: ${{ steps.git_ref.outputs.tag }}
        with:
          script: |
            const upload = require('./build/common/upload-release-assets');
            const { TAG } = process.env;
            const globber = await glob.create('out/*.tgz');
            await upload({ github, context }, await globber.glob(), TAG);

  build-android:
    name: build-android
    runs-on: macos-latest
    if: github.event_name == 'release' || github.event.inputs.platform == 'android'

    steps:
      - name: Decide Git ref
        id: git_ref
        run: |
          REF=${RELEASE_TAG:-${GITHUB_REF}}
          TAG=${REF##*/}
          echo "ref=${REF}" >> $GITHUB_OUTPUT
          echo "tag=${TAG}" >> $GITHUB_OUTPUT
      - uses: actions/checkout@v2.0.0
        with:
          ref: ${{ steps.git_ref.outputs.ref }}
      - name: Run build script
        env:
          TAG: ${{ steps.git_ref.outputs.tag }}
        run: |
          cd build/android && printf "y" | ./build.sh release
<<<<<<< HEAD
          cd ../..
=======
>>>>>>> 001daf03
          mv out/filament-android-release.aar out/filament-${TAG}-android.aar
          mv out/filamat-android-release.aar out/filamat-${TAG}-android.aar
          mv out/filamat-android-lite-release.aar out/filamat-${TAG}-lite-android.aar
          mv out/gltfio-android-release.aar out/gltfio-${TAG}-android.aar
          mv out/filament-utils-android-release.aar out/filament-utils-${TAG}-android.aar
      - name: Sign sample-gltf-viewer
        run: |
          echo "${APK_KEYSTORE_BASE64}" > filament.jks.base64
          base64 --decode filament.jks.base64 > filament.jks
          BUILD_TOOLS_VERSION=$(ls ${ANDROID_HOME}/build-tools | sort -V | tail -n 1)
          APKSIGNER=${ANDROID_HOME}/build-tools/${BUILD_TOOLS_VERSION}/apksigner
          IN_FILE="out/sample-gltf-viewer-release.apk"
          OUT_FILE="out/filament-gltf-viewer-${TAG}-android.apk"
          ${APKSIGNER} sign --ks filament.jks --key-pass=pass:${APK_KEYSTORE_PASS} --ks-pass=pass:${APK_KEYSTORE_PASS} --in ${IN_FILE} --out ${OUT_FILE}
          rm "${IN_FILE}"
        env:
          TAG: ${{ steps.git_ref.outputs.tag }}
          APK_KEYSTORE_BASE64: ${{ secrets.APK_KEYSTORE_BASE64 }}
          APK_KEYSTORE_PASS: ${{ secrets.APK_KEYSTORE_PASS }}
      - uses: actions/github-script@v6
        env:
          TAG: ${{ steps.git_ref.outputs.tag }}
        with:
          script: |
            const upload = require('./build/common/upload-release-assets');
            const { TAG } = process.env;
            const globber = await glob.create(['out/*.aar', 'out/*.apk'].join('\n'));
            await upload({ github, context }, await globber.glob(), TAG);

  build-ios:
    name: build-ios
    runs-on: macos-latest
    if: github.event_name == 'release' || github.event.inputs.platform == 'ios'

    steps:
      - name: Decide Git ref
        id: git_ref
        run: |
          REF=${RELEASE_TAG:-${GITHUB_REF}}
          TAG=${REF##*/}
          echo "ref=${REF}" >> $GITHUB_OUTPUT
          echo "tag=${TAG}" >> $GITHUB_OUTPUT
      - uses: actions/checkout@v2.0.0
        with:
          ref: ${{ steps.git_ref.outputs.ref }}
      - name: Run build script
        env:
          TAG: ${{ steps.git_ref.outputs.tag }}
        run: |
          cd build/ios && printf "y" | ./build.sh release
<<<<<<< HEAD
          cd ../..
=======
>>>>>>> 001daf03
          mv out/filament-release-ios.tgz out/filament-${TAG}-ios.tgz
      - uses: actions/github-script@v6
        env:
          TAG: ${{ steps.git_ref.outputs.tag }}
        with:
          script: |
            const upload = require('./build/common/upload-release-assets');
            const { TAG } = process.env;
            const globber = await glob.create('out/*.tgz');
            await upload({ github, context }, await globber.glob(), TAG);

  build-windows:
    name: build-windows
    runs-on: windows-2019
    if: github.event_name == 'release' || github.event.inputs.platform == 'windows'

    steps:
      - name: Decide Git ref
        id: git_ref
        run: |
          REF=${RELEASE_TAG:-${GITHUB_REF}}
          TAG=${REF##*/}
          echo "ref=${REF}" >> $GITHUB_OUTPUT
          echo "tag=${TAG}" >> $GITHUB_OUTPUT
        shell: bash
      - uses: actions/checkout@v2.0.0
        with:
          ref: ${{ steps.git_ref.outputs.ref }}
      - name: Run build script
        env:
          TAG: ${{ steps.git_ref.outputs.tag }}
        run: |
          build\windows\build-github.bat release
<<<<<<< HEAD
          cd ..\..
=======
>>>>>>> 001daf03
          move out\filament-windows.tgz out\filament-%TAG%-windows.tgz
        shell: cmd
      - uses: actions/github-script@v6
        env:
          TAG: ${{ steps.git_ref.outputs.tag }}
        with:
          script: |
            const upload = require('./build/common/upload-release-assets');
            const { TAG } = process.env;
            const globber = await glob.create('out/*.tgz');
            await upload({ github, context }, await globber.glob(), TAG);<|MERGE_RESOLUTION|>--- conflicted
+++ resolved
@@ -50,10 +50,6 @@
         run: |
           WORKFLOW_OS=`echo \`uname\` | sed "s/Darwin/mac/" | tr [:upper:] [:lower:]`
           cd build/$WORKFLOW_OS && printf "y" | ./build.sh release
-<<<<<<< HEAD
-          cd ../..
-=======
->>>>>>> 001daf03
           if [ -f out/filament-release-darwin.tgz ]; then mv out/filament-release-darwin.tgz out/filament-${TAG}-mac.tgz; fi;
           if [ -f out/filament-release-linux.tgz ]; then mv out/filament-release-linux.tgz out/filament-${TAG}-linux.tgz; fi;
       - uses: actions/github-script@v6
@@ -87,10 +83,6 @@
           TAG: ${{ steps.git_ref.outputs.tag }}
         run: |
           cd build/web && printf "y" | ./build.sh release
-<<<<<<< HEAD
-          cd ../..
-=======
->>>>>>> 001daf03
           mv out/filament-release-web.tgz out/filament-${TAG}-web.tgz
       - uses: actions/github-script@v6
         env:
@@ -123,10 +115,6 @@
           TAG: ${{ steps.git_ref.outputs.tag }}
         run: |
           cd build/android && printf "y" | ./build.sh release
-<<<<<<< HEAD
-          cd ../..
-=======
->>>>>>> 001daf03
           mv out/filament-android-release.aar out/filament-${TAG}-android.aar
           mv out/filamat-android-release.aar out/filamat-${TAG}-android.aar
           mv out/filamat-android-lite-release.aar out/filamat-${TAG}-lite-android.aar
@@ -177,10 +165,6 @@
           TAG: ${{ steps.git_ref.outputs.tag }}
         run: |
           cd build/ios && printf "y" | ./build.sh release
-<<<<<<< HEAD
-          cd ../..
-=======
->>>>>>> 001daf03
           mv out/filament-release-ios.tgz out/filament-${TAG}-ios.tgz
       - uses: actions/github-script@v6
         env:
@@ -214,10 +198,6 @@
           TAG: ${{ steps.git_ref.outputs.tag }}
         run: |
           build\windows\build-github.bat release
-<<<<<<< HEAD
-          cd ..\..
-=======
->>>>>>> 001daf03
           move out\filament-windows.tgz out\filament-%TAG%-windows.tgz
         shell: cmd
       - uses: actions/github-script@v6
